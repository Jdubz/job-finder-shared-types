# Job Finder Shared Types

[![npm version](https://badge.fury.io/js/%40jdubz%2Fjob-finder-shared-types.svg)](https://www.npmjs.com/package/@jdubz/job-finder-shared-types)
[![License: MIT](https://img.shields.io/badge/License-MIT-yellow.svg)](https://opensource.org/licenses/MIT)

Shared TypeScript type definitions for the job-finder (Python) and portfolio (TypeScript) projects. This package ensures type consistency across both projects by providing a single source of truth for data structures.

## Overview

This package contains TypeScript type definitions that are:
- **Used directly** by the job-finder-FE project (TypeScript/Firebase)
- **Mirrored** in Pydantic models by the job-finder project (Python)

## Installation

### For TypeScript Projects (job-finder-FE)

```bash
npm install @jdubz/job-finder-shared-types
```

### For Python Projects (job-finder)

Python projects should mirror these types using Pydantic models. See the [Type Mapping](#type-mapping) section below.

## Usage

### TypeScript

```typescript
import {
  QueueItem,
  QueueStatus,
  JobMatch,
  JobListing,
  ResumeIntakeData,
  StopList,
  AISettings,
  QueueSettings
} from '@jdubz/job-finder-shared-types'

// Use types in your code
const queueItem: QueueItem = {
  type: 'job',
  status: 'pending',
  url: 'https://example.com/job/123',
  company_name: 'Example Corp',
  // ...
}

const jobListing: JobListing = {
  title: 'Senior Software Engineer',
  company: 'Example Corp',
  companyWebsite: 'https://example.com',
  location: 'Remote',
  description: 'We are looking for...',
  url: 'https://example.com/job/123',
  // Optional fields
  postedDate: '2025-10-15',
  salary: '$120k - $180k',
}
```

### Python (Pydantic)

```python
from pydantic import BaseModel
from typing import Optional, Literal
from datetime import datetime

class JobQueueItem(BaseModel):
    """Mirrors QueueItem from @jdubz/job-finder-shared-types"""
    type: Literal["job", "company"]
    status: Literal["pending", "processing", "success", "failed", "skipped"]
    url: str
    company_name: str
    # ... mirror all fields from TypeScript definition
```

## Type Definitions

### Core Types

#### `QueueItem`
Represents an item in the job processing queue.

**Fields:**
- `id?: string` - Firestore document ID
- `type: QueueItemType` - "job" or "company"
- `status: QueueStatus` - Current processing status
- `url: string` - Job or company URL
- `company_name: string` - Company name
- `source: QueueSource` - Where the item came from
- `submitted_by: string` - User ID who submitted
- `retry_count: number` - Number of retry attempts
- `max_retries: number` - Maximum retries allowed
- `created_at: Date` - Creation timestamp
- `updated_at: Date` - Last update timestamp
- `processed_at?: Date` - When processing started
- `completed_at?: Date` - When processing finished
- `result_message?: string` - Result description
- `error_details?: string` - Error information if failed

#### `QueueStatus`
Processing status enum: `"pending"` | `"processing"` | `"success"` | `"failed"` | `"skipped"`

#### `JobListing`
Standard job data structure returned by scrapers (before AI analysis).

**Required Fields:**
- `title: string` - Job title/role
- `company: string` - Company name
- `companyWebsite: string` - Company website URL
- `location: string` - Job location
- `description: string` - Full job description
- `url: string` - Job posting URL (unique identifier)

**Optional Fields:**
- `postedDate?: string | null` - Job posting date (null if not found)
- `salary?: string | null` - Salary range (null if not listed)

**Added During Processing:**
- `companyInfo?: string` - Company about/culture (fetched after scraping)
- `companyId?: string` - Firestore company document ID (added during analysis)
- `resumeIntakeData?: ResumeIntakeData` - AI-generated resume customization

#### `ResumeIntakeData`
AI-generated resume customization data for tailoring applications.

**Key Fields:**
- `targetSummary: string` - Tailored professional summary (2-3 sentences)
- `skillsPriority: string[]` - Priority-ordered skills list
- `experienceHighlights: ExperienceHighlight[]` - Work experience to emphasize
- `projectsToInclude: ProjectRecommendation[]` - Relevant projects (2-3)
- `achievementAngles: string[]` - How to frame achievements
- `atsKeywords: string[]` - **ATS optimization keywords (10-15 terms)** ⚠️ **SINGLE SOURCE OF TRUTH**
- `gapMitigation?: GapMitigation[]` - Strategies for addressing missing skills

**Important:** The `atsKeywords` field is the ONLY place ATS keywords are stored. There is NO job-level "keywords" field (removed in data cleanup).

#### `JobMatch`
AI-analyzed job match result (saved to job-matches collection).

**Fields:**
- `id?: string` - Firestore document ID
- `url: string` - Job posting URL
- `companyName: string` - Company name
- `companyId?: string | null` - Firestore company document ID
- `jobTitle: string` - Job title/role
- `matchScore: number` - AI match score (0-100)
- `matchedSkills: string[]` - Skills matching requirements
- `missingSkills: string[]` - Skills/requirements missing
- `matchReasons: string[]` - Why this job matches
- `keyStrengths: string[]` - Key strengths for this application
- `potentialConcerns: string[]` - Potential gaps or concerns
- `experienceMatch: number` - Experience level match (0-100)
- `applicationPriority: "High" | "Medium" | "Low"` - Application priority
- `customizationRecommendations: string[]` - Application customization tips
- `resumeIntakeData?: ResumeIntakeData` - **Contains atsKeywords**
- Plus timestamps, user info, and queue reference

#### `Company`
Company record (companies collection).

**Fields:**
- `id?: string` - Firestore document ID
- `name: string` - Company name
- `website: string` - Company website URL
- `about?: string | null` - About/mission statement
- `culture?: string | null` - Company culture
- `headquartersLocation?: string | null` - HQ location
- `companySizeCategory?: "large" | "medium" | "small" | null` - Size category
- `techStack?: string[]` - Detected technologies
- `tier?: "S" | "A" | "B" | "C" | "D" | null` - Priority tier for scraping
- Plus analysis status and timestamps

#### `StopList`
Exclusion list for filtering jobs.

**Fields:**
- `excludedCompanies: string[]` - Companies to skip
- `excludedKeywords: string[]` - Keywords to avoid
- `excludedDomains: string[]` - Domains to block

#### `QueueSettings`
Queue processing configuration.

**Fields:**
- `maxRetries: number` - Max retry attempts (0-10)
- `retryDelaySeconds: number` - Delay between retries
- `processingTimeout: number` - Max processing time (seconds)

#### `AISettings`
AI provider configuration.

**Fields:**
- `provider: "claude" | "openai"` - AI provider
- `model: string` - Model identifier
- `minMatchScore: number` - Minimum match score (0-100)
- `costBudgetDaily: number` - Daily budget limit

### Helper Types

- `QueueItemType`: `"job"` | `"company"`
- `QueueSource`: `"user_submission"` | `"scraper"` | `"api"` | `"manual"`
- `StopListCheckResult`: Validation result with `allowed` and optional `reason`
- `QueueStats`: Statistics with counts by status

## Type Guards

Type guards provide runtime type checking for validating data structures. These are especially useful when reading from Firestore or validating API inputs.

### Available Type Guards

#### Queue Types
- `isQueueStatus(value)` - Validates QueueStatus enum
- `isQueueItemType(value)` - Validates QueueItemType enum
- `isQueueSource(value)` - Validates QueueSource enum
- `isQueueItem(value)` - Validates complete QueueItem structure
- `isStopList(value)` - Validates StopList configuration
- `isQueueSettings(value)` - Validates QueueSettings configuration
- `isAIProvider(value)` - Validates AIProvider enum
- `isAISettings(value)` - Validates AISettings configuration

#### Job Types
- `isJobListing(value)` - Validates JobListing structure
- `isJobMatch(value)` - Validates JobMatch structure
- `isCompany(value)` - Validates Company structure
- `isResumeIntakeData(value)` - Validates ResumeIntakeData structure
- `isExperienceHighlight(value)` - Validates ExperienceHighlight structure
- `isProjectRecommendation(value)` - Validates ProjectRecommendation structure
- `isGapMitigation(value)` - Validates GapMitigation structure

#### Content Item Types
- `isContentItemType(value)` - Validates ContentItemType enum
- `isContentItemVisibility(value)` - Validates ContentItemVisibility enum
- `isContentItem(value)` - Validates any ContentItem (union type)
- `isCompanyItem(value)` - Validates CompanyItem specifically
- `isProjectItem(value)` - Validates ProjectItem specifically
- `isSkillGroupItem(value)` - Validates SkillGroupItem specifically
- `isEducationItem(value)` - Validates EducationItem specifically
- `isProfileSectionItem(value)` - Validates ProfileSectionItem specifically
- `isAccomplishmentItem(value)` - Validates AccomplishmentItem specifically

### Usage Examples

```typescript
import {
  isQueueItem,
  isJobMatch,
  isContentItem,
  QueueItem,
  JobMatch
} from '@jdubz/job-finder-shared-types'

// Example 1: Validating Firestore data
async function getQueueItem(id: string): Promise<QueueItem | null> {
  const doc = await firestore.collection('job-queue').doc(id).get()
  const data = doc.data()
  
  if (isQueueItem(data)) {
    // TypeScript knows data is QueueItem here
    console.log(`Status: ${data.status}`)
    return data
  }
  
  console.error('Invalid queue item data')
  return null
}

// Example 2: Validating API request body
function handleSubmitJob(body: unknown) {
  if (isQueueItem(body)) {
    // Safe to use as QueueItem
    processQueueItem(body)
  } else {
    throw new Error('Invalid queue item format')
  }
}

// Example 3: Type narrowing with union types
function processContentItem(item: unknown) {
  if (isContentItem(item)) {
    // TypeScript knows item is ContentItem
    console.log(`Type: ${item.type}, ID: ${item.id}`)
    
    // Further narrow the type
    if (isProjectItem(item)) {
      console.log(`Project: ${item.name}`)
    } else if (isCompanyItem(item)) {
      console.log(`Company: ${item.company}`)
    }
  }
}
```

## Type Mapping

### TypeScript → Python Mapping Table

| TypeScript | Python | Example |
|------------|--------|---------|
| `string` | `str` | `url: str` |
| `number` | `int` or `float` | `retry_count: int` |
| `boolean` | `bool` | `allowed: bool` |
| `Date` | `datetime` | `created_at: datetime` |
| `string[]` | `List[str]` | `excludedCompanies: List[str]` |
| `Type \| null` | `Optional[Type]` | `id: Optional[str]` |
| `"a" \| "b"` | `Literal["a", "b"]` | `status: Literal["pending", ...]` |
| Enum | `class MyEnum(str, Enum)` | See Python examples |

### Python Model Example

```python
from pydantic import BaseModel, Field
from typing import Optional, Literal, List
from datetime import datetime
from enum import Enum

class QueueItemType(str, Enum):
    JOB = "job"
    COMPANY = "company"

class QueueStatus(str, Enum):
    PENDING = "pending"
    PROCESSING = "processing"
    SUCCESS = "success"
    FAILED = "failed"
    SKIPPED = "skipped"

class JobQueueItem(BaseModel):
    """Mirrors QueueItem from @jdubz/job-finder-shared-types"""
    
    # Required fields
    type: QueueItemType
    status: QueueStatus = QueueStatus.PENDING
    url: str
    company_name: str
    source: Literal["user_submission", "scraper", "api", "manual"]
    submitted_by: str
    retry_count: int = 0
    max_retries: int = 3
    
    # Timestamps
    created_at: datetime
    updated_at: datetime
    processed_at: Optional[datetime] = None
    completed_at: Optional[datetime] = None
    
    # Optional fields
    id: Optional[str] = None
    company_id: Optional[str] = None
    result_message: Optional[str] = None
    error_details: Optional[str] = None
    metadata: Optional[dict] = None
    
    class Config:
        use_enum_values = True
```

## Integration Architecture

```
┌─────────────────────────────────────────────────────────┐
│              @jdubz/job-finder-shared-types              │
│                  (TypeScript Definitions)                │
│                   [Single Source of Truth]               │
└────────────┬──────────────────────────────┬──────────────┘
             │                              │
             ▼                              ▼
   ┌──────────────────┐          ┌──────────────────┐
   │    job-finder-FE     │          │   Job-Finder     │
   │   (TypeScript)   │          │     (Python)     │
   │                  │          │                  │
   │ Direct Import    │          │ Pydantic Models  │
   │ import { ... }   │          │ (Mirrored)       │
   └──────────────────┘          └──────────────────┘
             │                              │
             │         Firestore            │
             └───────────(shared)───────────┘
```

## Workflow

### Making Changes

1. **Update TypeScript types** in this repository
2. **Rebuild the package:** `npm run build`
3. **Commit and push** to GitHub
4. **Update job-finder-FE:** `npm update @jdubz/job-finder-shared-types`
5. **Update Python models** in job-finder to mirror changes
6. **Test both projects** together
7. **Deploy to staging** and verify integration

### Version Management

This package uses semantic versioning:
- **Major:** Breaking changes to types
- **Minor:** New types or optional fields added
- **Patch:** Documentation or non-breaking fixes

## Development

### Building

```bash
npm install
npm run build
```

### Testing Types

```bash
npm test
```

This runs TypeScript compilation without emitting files to catch type errors.

### Publishing

<<<<<<< HEAD
Publishing is done automatically via GitHub Actions when changes are pushed to the main branch with an updated version number.

#### Automated Publishing Workflow

1. **Update the version** in `package.json`:
   ```bash
   npm version patch  # For bug fixes (1.1.1 → 1.1.2)
   npm version minor  # For new features (1.1.2 → 1.2.0)
   npm version major  # For breaking changes (1.2.0 → 2.0.0)
   ```

2. **Update CHANGELOG.md** with your changes

3. **Commit and push** to the main branch:
   ```bash
   git add package.json CHANGELOG.md
   git commit -m "chore: bump version to x.x.x"
   git push origin main
   ```

4. **GitHub Actions automatically**:
   - Runs type checks and builds the package
   - Compares the version in package.json with the published version on npm
   - Publishes to npm (if the version is new)
   - Creates a git tag for the release

**Note:** The NPM_TOKEN secret must be configured in the repository settings for automated publishing to work. See [.github/workflows/README.md](.github/workflows/README.md) for setup instructions.
=======
This package is automatically published to npm via GitHub Actions when a new version tag is pushed.

#### Publishing Workflow

1. **Update version** (following [Semantic Versioning](https://semver.org/)):
   ```bash
   npm version patch  # Bug fixes: 1.1.1 -> 1.1.2
   npm version minor  # New features: 1.1.2 -> 1.2.0
   npm version major  # Breaking changes: 1.2.0 -> 2.0.0
   ```

2. **Update CHANGELOG.md**:
   - Document changes in the `[Unreleased]` section
   - Move them to a new version section
   - Follow [Keep a Changelog](https://keepachangelog.com/en/1.0.0/) format

3. **Commit changes**:
   ```bash
   git add .
   git commit -m "chore: release v1.x.x"
   ```

4. **Push with tags**:
   ```bash
   git push && git push --tags
   ```

5. **Monitor workflow**:
   - GitHub Actions will automatically:
     - Run tests (`npm test`)
     - Build package (`npm run build`)
     - Check if version already exists on npm
     - Publish to npm registry (if new version)
   - Check progress at: https://github.com/Jdubz/job-finder-shared-types/actions

6. **Verify publication**:
   ```bash
   # View on npm
   open https://www.npmjs.com/package/@jdubzw/job-finder-shared-types
   
   # Install in consuming project
   npm install @jdubzw/job-finder-shared-types@latest
   ```

#### Manual Publishing (Not Recommended)

If needed, you can publish manually:

```bash
npm run clean && npm run build
npm publish --dry-run  # Test first
npm publish            # Requires NPM_TOKEN
```
>>>>>>> fe8c88cc

#### Troubleshooting

- **Version already exists**: Bump version with `npm version patch`
- **Authentication error**: Ensure `NPM_TOKEN` secret is set in GitHub repo settings
- **Build fails**: Run `npm test` and `npm run build` locally first
- **Tag conflicts**: Delete local tag with `git tag -d v1.x.x` and remote with `git push origin :refs/tags/v1.x.x`

## Related Projects

- **job-finder-FE:** [github.com/Jdubz/portfolio](https://github.com/Jdubz/portfolio)
- **Job-Finder:** [github.com/Jdubz/job-finder](https://github.com/Jdubz/job-finder)

## Documentation

For detailed integration documentation, see:
- [Type Synchronization Guide](./docs/synchronization.md) (TODO)
- [Python Pydantic Examples](./docs/python-examples.md) (TODO)
- [job-finder-FE Integration](https://github.com/Jdubz/portfolio/blob/main/CLAUDE.md)
- [Job-Finder Integration](https://github.com/Jdubz/job-finder/blob/main/CLAUDE.md)

## License

MIT © Josh Wentworth

## Contributing

1. Fork the repository
2. Create a feature branch
3. Make your changes
4. Ensure types build successfully
5. Submit a pull request

**Important:** When modifying types:
- Update this README if new types are added
- Update Python examples in job-finder documentation
- Test changes in both portfolio and job-finder projects
- Consider backward compatibility

## Support

For issues or questions:
- **Issues:** [GitHub Issues](https://github.com/Jdubz/job-finder-shared-types/issues)
- **Discussions:** [GitHub Discussions](https://github.com/Jdubz/job-finder-shared-types/discussions)<|MERGE_RESOLUTION|>--- conflicted
+++ resolved
@@ -417,90 +417,56 @@
 This runs TypeScript compilation without emitting files to catch type errors.
 
 ### Publishing
-
-<<<<<<< HEAD
-Publishing is done automatically via GitHub Actions when changes are pushed to the main branch with an updated version number.
-
-#### Automated Publishing Workflow
-
-1. **Update the version** in `package.json`:
-   ```bash
-   npm version patch  # For bug fixes (1.1.1 → 1.1.2)
-   npm version minor  # For new features (1.1.2 → 1.2.0)
-   npm version major  # For breaking changes (1.2.0 → 2.0.0)
-   ```
-
-2. **Update CHANGELOG.md** with your changes
-
-3. **Commit and push** to the main branch:
-   ```bash
-   git add package.json CHANGELOG.md
-   git commit -m "chore: bump version to x.x.x"
-   git push origin main
-   ```
-
-4. **GitHub Actions automatically**:
-   - Runs type checks and builds the package
-   - Compares the version in package.json with the published version on npm
-   - Publishes to npm (if the version is new)
-   - Creates a git tag for the release
-
-**Note:** The NPM_TOKEN secret must be configured in the repository settings for automated publishing to work. See [.github/workflows/README.md](.github/workflows/README.md) for setup instructions.
-=======
-This package is automatically published to npm via GitHub Actions when a new version tag is pushed.
+Publishing is automated via GitHub Actions whenever a new semantic version tag is pushed.
 
 #### Publishing Workflow
 
-1. **Update version** (following [Semantic Versioning](https://semver.org/)):
-   ```bash
-   npm version patch  # Bug fixes: 1.1.1 -> 1.1.2
-   npm version minor  # New features: 1.1.2 -> 1.2.0
-   npm version major  # Breaking changes: 1.2.0 -> 2.0.0
-   ```
-
-2. **Update CHANGELOG.md**:
-   - Document changes in the `[Unreleased]` section
-   - Move them to a new version section
-   - Follow [Keep a Changelog](https://keepachangelog.com/en/1.0.0/) format
-
-3. **Commit changes**:
-   ```bash
-   git add .
-   git commit -m "chore: release v1.x.x"
-   ```
-
-4. **Push with tags**:
-   ```bash
-   git push && git push --tags
-   ```
-
-5. **Monitor workflow**:
-   - GitHub Actions will automatically:
-     - Run tests (`npm test`)
-     - Build package (`npm run build`)
-     - Check if version already exists on npm
-     - Publish to npm registry (if new version)
-   - Check progress at: https://github.com/Jdubz/job-finder-shared-types/actions
+1. **Update the version** following [Semantic Versioning](https://semver.org/):
+  ```bash
+  npm version patch  # Bug fixes (1.1.1 -> 1.1.2)
+  npm version minor  # New features (1.1.2 -> 1.2.0)
+  npm version major  # Breaking changes (1.2.0 -> 2.0.0)
+  ```
+
+2. **Update `CHANGELOG.md`**:
+  - Document changes in the `[Unreleased]` section
+  - Move them into a new version section using [Keep a Changelog](https://keepachangelog.com/en/1.0.0/) format
+
+3. **Commit the release**:
+  ```bash
+  git add .
+  git commit -m "chore: release vX.Y.Z"
+  ```
+
+4. **Push code and tags**:
+  ```bash
+  git push
+  git push --tags
+  ```
+
+5. **Monitor the workflow**:
+  - GitHub Actions runs `npm test` and `npm run build`
+  - Confirms the version is new on npm
+  - Publishes the package if everything succeeds
+  - Track progress at https://github.com/Jdubz/job-finder-shared-types/actions
 
 6. **Verify publication**:
-   ```bash
-   # View on npm
-   open https://www.npmjs.com/package/@jdubzw/job-finder-shared-types
-   
-   # Install in consuming project
-   npm install @jdubzw/job-finder-shared-types@latest
-   ```
+  ```bash
+  open https://www.npmjs.com/package/@jdubzw/job-finder-shared-types
+  npm install @jdubzw/job-finder-shared-types@latest
+  ```
+
+**Note:** Ensure the `NPM_TOKEN` secret is configured in repository settings; see [.github/workflows/README.md](.github/workflows/README.md) for details.
 
 #### Manual Publishing (Not Recommended)
 
-If needed, you can publish manually:
+If emergency publishing is required:
 
 ```bash
 npm run clean && npm run build
-npm publish --dry-run  # Test first
-npm publish            # Requires NPM_TOKEN
-```
->>>>>>> fe8c88cc
+npm publish --dry-run
+npm publish  # Requires NPM_TOKEN in local env
+```
 
 #### Troubleshooting
 
